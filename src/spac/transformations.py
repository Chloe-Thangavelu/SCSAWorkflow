import numpy as np
from numpy import arcsinh
import scanpy as sc
import pandas as pd
import anndata
import warnings
import logging
import scanpy.external as sce
from spac.utils import check_table, check_annotation, check_feature
from scipy import stats
<<<<<<< HEAD
import umap as umap_lib
=======
from scipy.sparse import issparse
>>>>>>> 6cdf53c4


def phenograph_clustering(adata, features, layer=None,
                          k=50, seed=None, **kwargs):
    """
    Calculate automatic phenotypes using phenograph.

    The function will add these two attributes to `adata`:
    `.obs["phenograph"]`
        The assigned int64 class by phenograph

    `.uns["phenograph_features"]`
        The features used to calculate the phenograph clusters

    Parameters
    ----------
    adata : anndata.AnnData
       The AnnData object.

    features : list of str
        The variables that would be included in creating the phenograph
        clusters.

    layer : str, optional
        The layer to be used in calculating the phengraph clusters.

    k : int, optional
        The number of nearest neighbor to be used in creating the graph.

    seed : int, optional
        Random seed for reproducibility.
    """

    # Use utility functions for input validation
    check_table(adata, tables=layer)
    check_feature(adata, features=features)

    if not isinstance(k, int) or k <= 0:
        raise ValueError("`k` must be a positive integer")

    if seed is not None:
        np.random.seed(seed)

    if layer is not None:
        phenograph_df = adata.to_df(layer=layer)[features]
    else:
        phenograph_df = adata.to_df()[features]

    phenograph_out = sce.tl.phenograph(phenograph_df,
                                       clustering_algo="leiden",
                                       k=k,
                                       seed=seed,
                                       **kwargs)

    adata.obs["phenograph"] = pd.Categorical(phenograph_out[0])
    adata.uns["phenograph_features"] = features


def get_cluster_info(adata, annotation="phenograph", features=None):
    """
    Retrieve information about clusters based on specific annotation.

    Parameters
    ----------
    adata : anndata.AnnData
        The AnnData object.
    annotation : str, optional
        Annotation/column in adata.obs for cluster info.
    features : list of str, optional
        Features (e.g., genes) for cluster metrics.
        Defaults to all features in adata.var_names.

    Returns
    -------
    pd.DataFrame
        DataFrame with metrics for each cluster.
    """

    # Use utility functions for input validation
    check_annotation(adata, annotations=annotation)

    if features is None:
        features = list(adata.var_names)
    else:
        check_feature(adata, features=features)

    # Count cells in each cluster
    cluster_counts = adata.obs[annotation].value_counts().reset_index()
    cluster_counts.columns = ["Cluster", "Number of Cells"]

    # Initialize DataFrame for cluster metrics
    cluster_metrics = pd.DataFrame({"Cluster": cluster_counts["Cluster"]})

    # Convert adata.X to DataFrame
    adata_df = pd.DataFrame(adata.X, columns=adata.var_names)

    # Add cluster annotation
    adata_df[annotation] = adata.obs[annotation].values

    # Calculate statistics for each feature in each cluster
    for feature in features:
        grouped = adata_df.groupby(annotation)[feature].agg(
            ["mean", "std", "median",
             lambda x: x.quantile(0),
             lambda x: x.quantile(0.995)
             ]).reset_index()
        grouped.columns = [
            f"{col}_{feature}" if col != annotation else "Cluster"
            for col in grouped.columns
        ]
        cluster_metrics = cluster_metrics.merge(
            grouped, on="Cluster", how="left"
            )

    # Merge cluster counts
    cluster_metrics = pd.merge(
        cluster_metrics, cluster_counts, on="Cluster", how="left"
    )

    return cluster_metrics


def tsne(adata, layer=None, **kwargs):
    """
    Perform t-SNE transformation on specific layer information.

    Parameters
    ----------
    adata : anndata.AnnData
       The AnnData object.
    layer : str
        Layer for phenograph cluster calculation.
    **kwargs
        Parameters for scanpy.tl.tsne function.

    Returns
    -------
    adata : anndata.AnnData
        Updated AnnData object with t-SNE coordinates.
    """
    # If a layer is provided, it's transferred to 'obsm' for t-SNE computation
    # in scanpy.tl.tsne, which defaults to using the 'X' data matrix if not.

    if not isinstance(adata, anndata.AnnData):
        raise ValueError("adata must be an AnnData object.")

    if layer is not None:
        if layer not in adata.layers:
            raise ValueError(f"Layer '{layer}' not found in adata.layers.")

        tsne_obsm_name = layer + "_tsne"
        X_tsne = adata.to_df(layer=layer)
        adata.obsm[tsne_obsm_name] = X_tsne
    else:
        tsne_obsm_name = None

    sc.tl.tsne(adata, use_rep=tsne_obsm_name, random_state=7)

    return adata


def run_umap(
        adata,
        n_neighbors=75,
        min_dist=0.1,
        n_components=2,
        metric='euclidean',
        random_state=0,
        transform_seed=42,
        layer=None,
        **kwargs
):
    """
    Perform UMAP analysis on the specific layer of the AnnData object
    or the default data.

    Parameters
    ----------
    adata : AnnData
        Annotated data matrix.
    n_neighbors : int, default=75
        Number of neighbors to consider when constructing the UMAP. This
        influences the balance between preserving local and global structures
        in the data.
    min_dist : float, default=0.1
        Minimum distance between points in the UMAP space. Controls how
        tightly the embedding is allowed to compress points together.
    n_components : int, default=2
        Number of dimensions for embedding.
    metric : str, optional
        Metric to compute distances in high dimensional space.
        Check `https://umap-learn.readthedocs.io/en/latest/api.html` for
        options. The default is 'euclidean'.
    random_state : int, default=0
        Seed used by the random number generator(RNG) during UMAP fitting.
    transform_seed : int, default=42
        RNG seed during UMAP transformation.
    layer : str, optional
        Layer of AnnData object for UMAP. Defaults to `adata.X`.

    Returns
    -------
    adata : anndata.AnnData
        Updated AnnData object with UMAP coordinates stored in the `obsm`
        attribute. The key for the UMAP embedding in `obsm` is "X_umap".
    """

    # Use utility function to check if the layer exists in adata.layers
    if layer:
        check_table(adata, tables=layer)

    # Extract the data from the specified layer or the default data
    if layer is not None:
        data = adata.layers[layer]
    else:
        data = adata.X

    # Convert data to pandas DataFrame for better memory handling
    data = pd.DataFrame(data.astype(np.float32))

    # Create and configure the UMAP model
    umap_model = umap_lib.UMAP(
        n_neighbors=n_neighbors,
        min_dist=min_dist,
        n_components=n_components,
        metric=metric,
        low_memory=True,
        random_state=random_state,
        transform_seed=transform_seed,
        **kwargs
    )

    # Fit and transform the data with the UMAP model
    embedding = umap_model.fit_transform(data)

    # Store the UMAP coordinates back into the AnnData object under the
    # 'X_umap' key, always
    adata.obsm['X_umap'] = embedding

    return adata


def batch_normalize(adata, annotation, layer, method="median", log=False):
    """
    Adjust the features of every marker using a normalization method.

    The normalization methods are summarized here:
    https://www.ncbi.nlm.nih.gov/pmc/articles/PMC8723144/
    Adds the normalized values in
    `.layers[`layer`]`

    Parameters
    ----------
    adata : anndata.AnnData
         The AnnData object.

    annotation: str
        The name of the annotation in `adata` to define batches.

    layer : str
        The name of the new layer to add to the anndata object.

    method : {"median", "Q50", "Q75}
        The normlalization method to use.

    log : bool, default False
        If True, take the log2 of features before normalization.

    """
    allowed_methods = ["median", "Q50", "Q75"]
    regions = adata.obs[annotation].unique().tolist()
    original = adata.to_df()

    if log:
        original = np.log2(1+original)

    if method == "median" or method == "Q50":
        all_regions_quantile = original.quantile(q=0.5)
    elif method == "Q75":
        all_regions_quantile = original.quantile(q=0.75)
    else:
        raise Exception(
            "Unsupported normalization {0}, allowed methods = {1]",
            method, allowed_methods)

    # Place holder for normalized dataframes per region
    new_df_list = []
    for region in regions:
        region_cells = original[adata.obs[annotation] == region]

        if method == "median":
            region_median = region_cells.quantile(q=0.5)
            new_features = region_cells + \
                (all_regions_quantile - region_median)

        if method == "Q50":
            region_median = region_cells.quantile(q=0.5)
            new_features = (region_cells
                            * all_regions_quantile
                            / region_median)

        if method == "Q75":
            region_75quantile = region_cells.quantile(q=0.75)
            new_features = (region_cells
                            * all_regions_quantile
                            / region_75quantile)

        new_df_list.append(new_features)

    new_df = pd.concat(new_df_list)
    adata.layers[layer] = new_df


def rename_annotations(adata, src_annotation, dest_annotation, mappings):
    """
    Rename labels in a given annotation in an AnnData object based on a
    provided dictionary. This function modifies the adata object in-place
    and creates a new annotation column.

    Parameters
    ----------
    adata : anndata.AnnData
        The AnnData object.
    src_annotation : str
        Name of the column in adata.obs containing the original
        labels of the source annotation.
    dest_annotation : str
        The name of the new column to be created in the AnnData object
        containing the renamed labels.
    mappings : dict
        A dictionary mapping the original annotation labels to
        the new labels.

    Examples
    --------
    >>> adata = your_anndata_object
    >>> src_annotation = "phenograph"
    >>> mappings = {
    ...     "0": "group_8",
    ...     "1": "group_2",
    ...     "2": "group_6",
    ...     # ...
    ...     "37": "group_5",
    ... }
    >>> dest_annotation = "renamed_annotations"
    >>> adata = rename_annotations(
    ...     adata, src_annotation, dest_annotation, mappings)
    """

    # Use utility functions for input validation
    check_annotation(adata, annotations=src_annotation)

    # Inform the user about the data type of the original column
    original_dtype = adata.obs[src_annotation].dtype
    print(f"The data type of the original column '{src_annotation}' is "
          f"{original_dtype}.")

    # Convert the keys in mappings to the same data type as the unique values
    unique_values = adata.obs[src_annotation].unique()
    mappings = {
        type(unique_values[0])(key): value for key, value in mappings.items()
    }

    # Identify and handle unmapped labels
    missing_mappings = [
        key for key in unique_values if key not in mappings.keys()
    ]

    if missing_mappings:
        warnings.warn(
            f"Missing mappings for the following labels: {missing_mappings}. "
            f"They will be set to NaN in the '{dest_annotation}' column."
        )
        for missing in missing_mappings:
            mappings[missing] = np.nan  # Assign NaN for missing mappings

    # Create a new column based on the mappings
    adata.obs[dest_annotation] = (
        adata.obs[src_annotation].map(mappings).astype("category")
    )


def normalize_features(
    adata: anndata,
    low_quantile: float = 0.02,
    high_quantile: float = 0.98,
    interpolation: str = "nearest",
    input_layer: str = None,
    new_layer_name: str = "normalized_feature",
    overwrite: bool = True
):

    """
    Normalize the features stored in an AnnData object.
    Any entry lower than the value corresponding to low_quantile of the column
    will be assigned a value of 0, and entry that are greater than
    high_quantile value will be assigned as 1. Other entries will be normalized
    with (values - quantile min)/(quantile max - quantile min).
    Resulting column will have value ranged between [0, 1].

    Parameters
    ----------
    adata : anndata.AnnData
        An AnnData object containing the data to be normalized.

    low_quantile : float, optional (default: 0.02)
        The lower quantile to use for normalization. Determines the
        minimum value after normalization.
        Must be a positive float between [0,1).

    high_quantile : float, optional (default: 0.02)
        The higher quantile to use for normalization. Determines the
        maximum value after normalization.
        Must be a positive float between (0,1].

    interpolation : str, optional (default: "nearest")
        The interpolation method to use when selecting the value for
        low and high quantile. Values can be "nearest" or "linear"

    input_layer : str, optional (default: None)
        The name of the layer in the AnnData object to be normalized.
        If None, the function will use the default data layer.

    new_layer_name : str, optional (default: "normalized_feature")
        The name of the new layer where the normalized features
        will be stored in the AnnData object.

    overwrite: bool, optional (default: True)
        If the new layer name exists in the anndata object,
        the function will defaultly overwrite the existing table unless
        'overwrite' is False

    Returns
    -------
    quantiles : pandas.DataFrame
        A DataFrame containing the quantile values calculated for every
        feature. The DataFrame has columns representing the features and rows
        representing the quantile values.
 """

    # Perform error checks for anndata object:
    check_table(adata, input_layer, should_exist=True)

    if not overwrite:
        check_table(adata, new_layer_name, should_exist=False)

    if not isinstance(high_quantile, (int, float)):
        raise TypeError("The high quantile should a numeric values, "
                        f"currently get {str(type(high_quantile))}")

    if not isinstance(low_quantile, (int, float)):
        raise TypeError("The low quantile should a numeric values, "
                        f"currently get {str(type(low_quantile))}")

    if low_quantile < high_quantile:
        if high_quantile <= 0 or high_quantile > 1:
            raise ValueError("The high quantile value should be within"
                             f"(0, 1], current value: {high_quantile}")
        if low_quantile < 0 or low_quantile >= 1:
            raise ValueError("The low quantile value should be within"
                             f"[0, 1), current value: {low_quantile}")
    else:
        raise ValueError("The low quantile shoud be smaller than"
                         "the high quantile, currently value is:\n"
                         f"low quantile: {low_quantile}\n"
                         f"high quantile: {high_quantile}")

    if interpolation not in ["nearest", "linear"]:
        raise ValueError("interpolation must be either 'nearest' or 'linear'"
                         f"passed value is:{interpolation}")

    dataframe = adata.to_df(layer=input_layer)

    # Calculate low and high quantiles
    quantiles = dataframe.quantile([low_quantile, high_quantile],
                                   interpolation=interpolation)

    for column in dataframe.columns:
        # low quantile value
        qmin = quantiles.loc[low_quantile, column]

        # high quantile value
        qmax = quantiles.loc[high_quantile, column]

        # Scale column values
        if qmax != 0:
            dataframe[column] = dataframe[column].apply(
                lambda x: 0 if x < qmin else (
                    1 if x > qmax else (x - qmin) / (qmax - qmin)
                )
            )

    # Append normalized feature to the anndata object
    adata.layers[new_layer_name] = dataframe

    return quantiles


def arcsinh_transformation(adata, input_layer=None, co_factor=None,
                           percentile=20, output_layer="arcsinh"):
    """
    Apply arcsinh transformation using a co-factor.

    The co-factor is determined either by the given percentile of each
    biomarker (feature-wise) or a provided fixed number. The function computes
    the co-factor for each biomarker individually, considering its unique
    range of expression levels. This ensures that each biomarker is scaled
    based on its inherent distribution, which is particularly important when
    dealing with datasets where features have a wide range of values.

    Parameters
    ----------
    adata : anndata.AnnData
        The AnnData object containing the data to transform.
    input_layer : str, optional
        The name of the layer in the AnnData object to transform.
        If None, the main data matrix .X is used.
    co_factor : float, optional
        A fixed positive number to use as a co-factor for the transformation.
        If provided, it takes precedence over the percentile argument.
    percentile : int, default=20
        The percentile to determine the co-factor if co_factor is not provided.
        The percentile is computed for each feature (column) individually.
    output_layer : str, default="arcsinh"
        Name of the layer to put the transformed results. If it already exists,
        it will be overwritten with a warning.

    Returns
    -------
    adata : anndata.AnnData
        The AnnData object with the transformed data stored in the specified
        output_layer.
    """

    # Check if the provided input_layer exists in the AnnData object
    if input_layer:
        check_table(adata, tables=input_layer)
        data_to_transform = adata.layers[input_layer]
    else:
        data_to_transform = adata.X

    # Validate input parameters
    if co_factor and co_factor <= 0:
        raise ValueError("Co_factor should be a positive value.")

    if not (0 <= percentile <= 100):
        raise ValueError("Percentile should be between 0 and 100.")

    # Determine the co-factor
    if co_factor:
        factor = co_factor
    else:
        # Handle sparse matrix
        if issparse(data_to_transform):
            data_to_transform = data_to_transform.toarray()
        # Compute the percentiles per column (feature-wise)
        factor = np.percentile(data_to_transform, percentile, axis=0)
        # Check for zero values in factor and replace them to avoid division
        # by zero
        factor[factor == 0] = 1e-10

    # Apply the arcsinh transformation using the co-factor
    transformed_data = np.arcsinh(data_to_transform / factor)

    # Check if output_layer already exists and issue a warning if it does
    if output_layer in adata.layers:
        logging.warning(
            f"Layer '{output_layer}' already exists. It will be overwritten "
            "with the new transformed data."
        )

    # Store the transformed data in the specified output_layer
    adata.layers[output_layer] = transformed_data

    return adata


def z_score_normalization(adata, layer=None):
    """
    Compute z-scores for the provided AnnData object.

    Parameters
    ----------
    adata : anndata.AnnData
        The AnnData object containing the data to normalize.
    layer : str, optional
        The name of the layer in the AnnData object to normalize.
        If None, the main data matrix .X is used.

    Returns
    -------
    adata : anndata.AnnData
        The AnnData object with a new layer 'z_scores' containing the computed
        z-scores.
    """

    # Check if the provided layer exists in the AnnData object
    if layer:
        check_table(adata, tables=layer)
        data_to_normalize = adata.layers[layer]
    else:
        data_to_normalize = adata.X

    # Compute z-scores using scipy.stats.zscore
    z_scores = stats.zscore(data_to_normalize, axis=0, nan_policy='omit')

    # Store the computed z-scores in the 'z_scores' layer
    adata.layers['z_scores'] = z_scores

    return adata
<|MERGE_RESOLUTION|>--- conflicted
+++ resolved
@@ -1,625 +1,622 @@
-import numpy as np
-from numpy import arcsinh
-import scanpy as sc
-import pandas as pd
-import anndata
-import warnings
-import logging
-import scanpy.external as sce
-from spac.utils import check_table, check_annotation, check_feature
-from scipy import stats
-<<<<<<< HEAD
-import umap as umap_lib
-=======
-from scipy.sparse import issparse
->>>>>>> 6cdf53c4
-
-
-def phenograph_clustering(adata, features, layer=None,
-                          k=50, seed=None, **kwargs):
-    """
-    Calculate automatic phenotypes using phenograph.
-
-    The function will add these two attributes to `adata`:
-    `.obs["phenograph"]`
-        The assigned int64 class by phenograph
-
-    `.uns["phenograph_features"]`
-        The features used to calculate the phenograph clusters
-
-    Parameters
-    ----------
-    adata : anndata.AnnData
-       The AnnData object.
-
-    features : list of str
-        The variables that would be included in creating the phenograph
-        clusters.
-
-    layer : str, optional
-        The layer to be used in calculating the phengraph clusters.
-
-    k : int, optional
-        The number of nearest neighbor to be used in creating the graph.
-
-    seed : int, optional
-        Random seed for reproducibility.
-    """
-
-    # Use utility functions for input validation
-    check_table(adata, tables=layer)
-    check_feature(adata, features=features)
-
-    if not isinstance(k, int) or k <= 0:
-        raise ValueError("`k` must be a positive integer")
-
-    if seed is not None:
-        np.random.seed(seed)
-
-    if layer is not None:
-        phenograph_df = adata.to_df(layer=layer)[features]
-    else:
-        phenograph_df = adata.to_df()[features]
-
-    phenograph_out = sce.tl.phenograph(phenograph_df,
-                                       clustering_algo="leiden",
-                                       k=k,
-                                       seed=seed,
-                                       **kwargs)
-
-    adata.obs["phenograph"] = pd.Categorical(phenograph_out[0])
-    adata.uns["phenograph_features"] = features
-
-
-def get_cluster_info(adata, annotation="phenograph", features=None):
-    """
-    Retrieve information about clusters based on specific annotation.
-
-    Parameters
-    ----------
-    adata : anndata.AnnData
-        The AnnData object.
-    annotation : str, optional
-        Annotation/column in adata.obs for cluster info.
-    features : list of str, optional
-        Features (e.g., genes) for cluster metrics.
-        Defaults to all features in adata.var_names.
-
-    Returns
-    -------
-    pd.DataFrame
-        DataFrame with metrics for each cluster.
-    """
-
-    # Use utility functions for input validation
-    check_annotation(adata, annotations=annotation)
-
-    if features is None:
-        features = list(adata.var_names)
-    else:
-        check_feature(adata, features=features)
-
-    # Count cells in each cluster
-    cluster_counts = adata.obs[annotation].value_counts().reset_index()
-    cluster_counts.columns = ["Cluster", "Number of Cells"]
-
-    # Initialize DataFrame for cluster metrics
-    cluster_metrics = pd.DataFrame({"Cluster": cluster_counts["Cluster"]})
-
-    # Convert adata.X to DataFrame
-    adata_df = pd.DataFrame(adata.X, columns=adata.var_names)
-
-    # Add cluster annotation
-    adata_df[annotation] = adata.obs[annotation].values
-
-    # Calculate statistics for each feature in each cluster
-    for feature in features:
-        grouped = adata_df.groupby(annotation)[feature].agg(
-            ["mean", "std", "median",
-             lambda x: x.quantile(0),
-             lambda x: x.quantile(0.995)
-             ]).reset_index()
-        grouped.columns = [
-            f"{col}_{feature}" if col != annotation else "Cluster"
-            for col in grouped.columns
-        ]
-        cluster_metrics = cluster_metrics.merge(
-            grouped, on="Cluster", how="left"
-            )
-
-    # Merge cluster counts
-    cluster_metrics = pd.merge(
-        cluster_metrics, cluster_counts, on="Cluster", how="left"
-    )
-
-    return cluster_metrics
-
-
-def tsne(adata, layer=None, **kwargs):
-    """
-    Perform t-SNE transformation on specific layer information.
-
-    Parameters
-    ----------
-    adata : anndata.AnnData
-       The AnnData object.
-    layer : str
-        Layer for phenograph cluster calculation.
-    **kwargs
-        Parameters for scanpy.tl.tsne function.
-
-    Returns
-    -------
-    adata : anndata.AnnData
-        Updated AnnData object with t-SNE coordinates.
-    """
-    # If a layer is provided, it's transferred to 'obsm' for t-SNE computation
-    # in scanpy.tl.tsne, which defaults to using the 'X' data matrix if not.
-
-    if not isinstance(adata, anndata.AnnData):
-        raise ValueError("adata must be an AnnData object.")
-
-    if layer is not None:
-        if layer not in adata.layers:
-            raise ValueError(f"Layer '{layer}' not found in adata.layers.")
-
-        tsne_obsm_name = layer + "_tsne"
-        X_tsne = adata.to_df(layer=layer)
-        adata.obsm[tsne_obsm_name] = X_tsne
-    else:
-        tsne_obsm_name = None
-
-    sc.tl.tsne(adata, use_rep=tsne_obsm_name, random_state=7)
-
-    return adata
-
-
-def run_umap(
-        adata,
-        n_neighbors=75,
-        min_dist=0.1,
-        n_components=2,
-        metric='euclidean',
-        random_state=0,
-        transform_seed=42,
-        layer=None,
-        **kwargs
-):
-    """
-    Perform UMAP analysis on the specific layer of the AnnData object
-    or the default data.
-
-    Parameters
-    ----------
-    adata : AnnData
-        Annotated data matrix.
-    n_neighbors : int, default=75
-        Number of neighbors to consider when constructing the UMAP. This
-        influences the balance between preserving local and global structures
-        in the data.
-    min_dist : float, default=0.1
-        Minimum distance between points in the UMAP space. Controls how
-        tightly the embedding is allowed to compress points together.
-    n_components : int, default=2
-        Number of dimensions for embedding.
-    metric : str, optional
-        Metric to compute distances in high dimensional space.
-        Check `https://umap-learn.readthedocs.io/en/latest/api.html` for
-        options. The default is 'euclidean'.
-    random_state : int, default=0
-        Seed used by the random number generator(RNG) during UMAP fitting.
-    transform_seed : int, default=42
-        RNG seed during UMAP transformation.
-    layer : str, optional
-        Layer of AnnData object for UMAP. Defaults to `adata.X`.
-
-    Returns
-    -------
-    adata : anndata.AnnData
-        Updated AnnData object with UMAP coordinates stored in the `obsm`
-        attribute. The key for the UMAP embedding in `obsm` is "X_umap".
-    """
-
-    # Use utility function to check if the layer exists in adata.layers
-    if layer:
-        check_table(adata, tables=layer)
-
-    # Extract the data from the specified layer or the default data
-    if layer is not None:
-        data = adata.layers[layer]
-    else:
-        data = adata.X
-
-    # Convert data to pandas DataFrame for better memory handling
-    data = pd.DataFrame(data.astype(np.float32))
-
-    # Create and configure the UMAP model
-    umap_model = umap_lib.UMAP(
-        n_neighbors=n_neighbors,
-        min_dist=min_dist,
-        n_components=n_components,
-        metric=metric,
-        low_memory=True,
-        random_state=random_state,
-        transform_seed=transform_seed,
-        **kwargs
-    )
-
-    # Fit and transform the data with the UMAP model
-    embedding = umap_model.fit_transform(data)
-
-    # Store the UMAP coordinates back into the AnnData object under the
-    # 'X_umap' key, always
-    adata.obsm['X_umap'] = embedding
-
-    return adata
-
-
-def batch_normalize(adata, annotation, layer, method="median", log=False):
-    """
-    Adjust the features of every marker using a normalization method.
-
-    The normalization methods are summarized here:
-    https://www.ncbi.nlm.nih.gov/pmc/articles/PMC8723144/
-    Adds the normalized values in
-    `.layers[`layer`]`
-
-    Parameters
-    ----------
-    adata : anndata.AnnData
-         The AnnData object.
-
-    annotation: str
-        The name of the annotation in `adata` to define batches.
-
-    layer : str
-        The name of the new layer to add to the anndata object.
-
-    method : {"median", "Q50", "Q75}
-        The normlalization method to use.
-
-    log : bool, default False
-        If True, take the log2 of features before normalization.
-
-    """
-    allowed_methods = ["median", "Q50", "Q75"]
-    regions = adata.obs[annotation].unique().tolist()
-    original = adata.to_df()
-
-    if log:
-        original = np.log2(1+original)
-
-    if method == "median" or method == "Q50":
-        all_regions_quantile = original.quantile(q=0.5)
-    elif method == "Q75":
-        all_regions_quantile = original.quantile(q=0.75)
-    else:
-        raise Exception(
-            "Unsupported normalization {0}, allowed methods = {1]",
-            method, allowed_methods)
-
-    # Place holder for normalized dataframes per region
-    new_df_list = []
-    for region in regions:
-        region_cells = original[adata.obs[annotation] == region]
-
-        if method == "median":
-            region_median = region_cells.quantile(q=0.5)
-            new_features = region_cells + \
-                (all_regions_quantile - region_median)
-
-        if method == "Q50":
-            region_median = region_cells.quantile(q=0.5)
-            new_features = (region_cells
-                            * all_regions_quantile
-                            / region_median)
-
-        if method == "Q75":
-            region_75quantile = region_cells.quantile(q=0.75)
-            new_features = (region_cells
-                            * all_regions_quantile
-                            / region_75quantile)
-
-        new_df_list.append(new_features)
-
-    new_df = pd.concat(new_df_list)
-    adata.layers[layer] = new_df
-
-
-def rename_annotations(adata, src_annotation, dest_annotation, mappings):
-    """
-    Rename labels in a given annotation in an AnnData object based on a
-    provided dictionary. This function modifies the adata object in-place
-    and creates a new annotation column.
-
-    Parameters
-    ----------
-    adata : anndata.AnnData
-        The AnnData object.
-    src_annotation : str
-        Name of the column in adata.obs containing the original
-        labels of the source annotation.
-    dest_annotation : str
-        The name of the new column to be created in the AnnData object
-        containing the renamed labels.
-    mappings : dict
-        A dictionary mapping the original annotation labels to
-        the new labels.
-
-    Examples
-    --------
-    >>> adata = your_anndata_object
-    >>> src_annotation = "phenograph"
-    >>> mappings = {
-    ...     "0": "group_8",
-    ...     "1": "group_2",
-    ...     "2": "group_6",
-    ...     # ...
-    ...     "37": "group_5",
-    ... }
-    >>> dest_annotation = "renamed_annotations"
-    >>> adata = rename_annotations(
-    ...     adata, src_annotation, dest_annotation, mappings)
-    """
-
-    # Use utility functions for input validation
-    check_annotation(adata, annotations=src_annotation)
-
-    # Inform the user about the data type of the original column
-    original_dtype = adata.obs[src_annotation].dtype
-    print(f"The data type of the original column '{src_annotation}' is "
-          f"{original_dtype}.")
-
-    # Convert the keys in mappings to the same data type as the unique values
-    unique_values = adata.obs[src_annotation].unique()
-    mappings = {
-        type(unique_values[0])(key): value for key, value in mappings.items()
-    }
-
-    # Identify and handle unmapped labels
-    missing_mappings = [
-        key for key in unique_values if key not in mappings.keys()
-    ]
-
-    if missing_mappings:
-        warnings.warn(
-            f"Missing mappings for the following labels: {missing_mappings}. "
-            f"They will be set to NaN in the '{dest_annotation}' column."
-        )
-        for missing in missing_mappings:
-            mappings[missing] = np.nan  # Assign NaN for missing mappings
-
-    # Create a new column based on the mappings
-    adata.obs[dest_annotation] = (
-        adata.obs[src_annotation].map(mappings).astype("category")
-    )
-
-
-def normalize_features(
-    adata: anndata,
-    low_quantile: float = 0.02,
-    high_quantile: float = 0.98,
-    interpolation: str = "nearest",
-    input_layer: str = None,
-    new_layer_name: str = "normalized_feature",
-    overwrite: bool = True
-):
-
-    """
-    Normalize the features stored in an AnnData object.
-    Any entry lower than the value corresponding to low_quantile of the column
-    will be assigned a value of 0, and entry that are greater than
-    high_quantile value will be assigned as 1. Other entries will be normalized
-    with (values - quantile min)/(quantile max - quantile min).
-    Resulting column will have value ranged between [0, 1].
-
-    Parameters
-    ----------
-    adata : anndata.AnnData
-        An AnnData object containing the data to be normalized.
-
-    low_quantile : float, optional (default: 0.02)
-        The lower quantile to use for normalization. Determines the
-        minimum value after normalization.
-        Must be a positive float between [0,1).
-
-    high_quantile : float, optional (default: 0.02)
-        The higher quantile to use for normalization. Determines the
-        maximum value after normalization.
-        Must be a positive float between (0,1].
-
-    interpolation : str, optional (default: "nearest")
-        The interpolation method to use when selecting the value for
-        low and high quantile. Values can be "nearest" or "linear"
-
-    input_layer : str, optional (default: None)
-        The name of the layer in the AnnData object to be normalized.
-        If None, the function will use the default data layer.
-
-    new_layer_name : str, optional (default: "normalized_feature")
-        The name of the new layer where the normalized features
-        will be stored in the AnnData object.
-
-    overwrite: bool, optional (default: True)
-        If the new layer name exists in the anndata object,
-        the function will defaultly overwrite the existing table unless
-        'overwrite' is False
-
-    Returns
-    -------
-    quantiles : pandas.DataFrame
-        A DataFrame containing the quantile values calculated for every
-        feature. The DataFrame has columns representing the features and rows
-        representing the quantile values.
- """
-
-    # Perform error checks for anndata object:
-    check_table(adata, input_layer, should_exist=True)
-
-    if not overwrite:
-        check_table(adata, new_layer_name, should_exist=False)
-
-    if not isinstance(high_quantile, (int, float)):
-        raise TypeError("The high quantile should a numeric values, "
-                        f"currently get {str(type(high_quantile))}")
-
-    if not isinstance(low_quantile, (int, float)):
-        raise TypeError("The low quantile should a numeric values, "
-                        f"currently get {str(type(low_quantile))}")
-
-    if low_quantile < high_quantile:
-        if high_quantile <= 0 or high_quantile > 1:
-            raise ValueError("The high quantile value should be within"
-                             f"(0, 1], current value: {high_quantile}")
-        if low_quantile < 0 or low_quantile >= 1:
-            raise ValueError("The low quantile value should be within"
-                             f"[0, 1), current value: {low_quantile}")
-    else:
-        raise ValueError("The low quantile shoud be smaller than"
-                         "the high quantile, currently value is:\n"
-                         f"low quantile: {low_quantile}\n"
-                         f"high quantile: {high_quantile}")
-
-    if interpolation not in ["nearest", "linear"]:
-        raise ValueError("interpolation must be either 'nearest' or 'linear'"
-                         f"passed value is:{interpolation}")
-
-    dataframe = adata.to_df(layer=input_layer)
-
-    # Calculate low and high quantiles
-    quantiles = dataframe.quantile([low_quantile, high_quantile],
-                                   interpolation=interpolation)
-
-    for column in dataframe.columns:
-        # low quantile value
-        qmin = quantiles.loc[low_quantile, column]
-
-        # high quantile value
-        qmax = quantiles.loc[high_quantile, column]
-
-        # Scale column values
-        if qmax != 0:
-            dataframe[column] = dataframe[column].apply(
-                lambda x: 0 if x < qmin else (
-                    1 if x > qmax else (x - qmin) / (qmax - qmin)
-                )
-            )
-
-    # Append normalized feature to the anndata object
-    adata.layers[new_layer_name] = dataframe
-
-    return quantiles
-
-
-def arcsinh_transformation(adata, input_layer=None, co_factor=None,
-                           percentile=20, output_layer="arcsinh"):
-    """
-    Apply arcsinh transformation using a co-factor.
-
-    The co-factor is determined either by the given percentile of each
-    biomarker (feature-wise) or a provided fixed number. The function computes
-    the co-factor for each biomarker individually, considering its unique
-    range of expression levels. This ensures that each biomarker is scaled
-    based on its inherent distribution, which is particularly important when
-    dealing with datasets where features have a wide range of values.
-
-    Parameters
-    ----------
-    adata : anndata.AnnData
-        The AnnData object containing the data to transform.
-    input_layer : str, optional
-        The name of the layer in the AnnData object to transform.
-        If None, the main data matrix .X is used.
-    co_factor : float, optional
-        A fixed positive number to use as a co-factor for the transformation.
-        If provided, it takes precedence over the percentile argument.
-    percentile : int, default=20
-        The percentile to determine the co-factor if co_factor is not provided.
-        The percentile is computed for each feature (column) individually.
-    output_layer : str, default="arcsinh"
-        Name of the layer to put the transformed results. If it already exists,
-        it will be overwritten with a warning.
-
-    Returns
-    -------
-    adata : anndata.AnnData
-        The AnnData object with the transformed data stored in the specified
-        output_layer.
-    """
-
-    # Check if the provided input_layer exists in the AnnData object
-    if input_layer:
-        check_table(adata, tables=input_layer)
-        data_to_transform = adata.layers[input_layer]
-    else:
-        data_to_transform = adata.X
-
-    # Validate input parameters
-    if co_factor and co_factor <= 0:
-        raise ValueError("Co_factor should be a positive value.")
-
-    if not (0 <= percentile <= 100):
-        raise ValueError("Percentile should be between 0 and 100.")
-
-    # Determine the co-factor
-    if co_factor:
-        factor = co_factor
-    else:
-        # Handle sparse matrix
-        if issparse(data_to_transform):
-            data_to_transform = data_to_transform.toarray()
-        # Compute the percentiles per column (feature-wise)
-        factor = np.percentile(data_to_transform, percentile, axis=0)
-        # Check for zero values in factor and replace them to avoid division
-        # by zero
-        factor[factor == 0] = 1e-10
-
-    # Apply the arcsinh transformation using the co-factor
-    transformed_data = np.arcsinh(data_to_transform / factor)
-
-    # Check if output_layer already exists and issue a warning if it does
-    if output_layer in adata.layers:
-        logging.warning(
-            f"Layer '{output_layer}' already exists. It will be overwritten "
-            "with the new transformed data."
-        )
-
-    # Store the transformed data in the specified output_layer
-    adata.layers[output_layer] = transformed_data
-
-    return adata
-
-
-def z_score_normalization(adata, layer=None):
-    """
-    Compute z-scores for the provided AnnData object.
-
-    Parameters
-    ----------
-    adata : anndata.AnnData
-        The AnnData object containing the data to normalize.
-    layer : str, optional
-        The name of the layer in the AnnData object to normalize.
-        If None, the main data matrix .X is used.
-
-    Returns
-    -------
-    adata : anndata.AnnData
-        The AnnData object with a new layer 'z_scores' containing the computed
-        z-scores.
-    """
-
-    # Check if the provided layer exists in the AnnData object
-    if layer:
-        check_table(adata, tables=layer)
-        data_to_normalize = adata.layers[layer]
-    else:
-        data_to_normalize = adata.X
-
-    # Compute z-scores using scipy.stats.zscore
-    z_scores = stats.zscore(data_to_normalize, axis=0, nan_policy='omit')
-
-    # Store the computed z-scores in the 'z_scores' layer
-    adata.layers['z_scores'] = z_scores
-
-    return adata
+import numpy as np
+from numpy import arcsinh
+import scanpy as sc
+import pandas as pd
+import anndata
+import warnings
+import logging
+import scanpy.external as sce
+from spac.utils import check_table, check_annotation, check_feature
+from scipy import stats
+import umap as umap_lib
+from scipy.sparse import issparse
+
+
+def phenograph_clustering(adata, features, layer=None,
+                          k=50, seed=None, **kwargs):
+    """
+    Calculate automatic phenotypes using phenograph.
+
+    The function will add these two attributes to `adata`:
+    `.obs["phenograph"]`
+        The assigned int64 class by phenograph
+
+    `.uns["phenograph_features"]`
+        The features used to calculate the phenograph clusters
+
+    Parameters
+    ----------
+    adata : anndata.AnnData
+       The AnnData object.
+
+    features : list of str
+        The variables that would be included in creating the phenograph
+        clusters.
+
+    layer : str, optional
+        The layer to be used in calculating the phengraph clusters.
+
+    k : int, optional
+        The number of nearest neighbor to be used in creating the graph.
+
+    seed : int, optional
+        Random seed for reproducibility.
+    """
+
+    # Use utility functions for input validation
+    check_table(adata, tables=layer)
+    check_feature(adata, features=features)
+
+    if not isinstance(k, int) or k <= 0:
+        raise ValueError("`k` must be a positive integer")
+
+    if seed is not None:
+        np.random.seed(seed)
+
+    if layer is not None:
+        phenograph_df = adata.to_df(layer=layer)[features]
+    else:
+        phenograph_df = adata.to_df()[features]
+
+    phenograph_out = sce.tl.phenograph(phenograph_df,
+                                       clustering_algo="leiden",
+                                       k=k,
+                                       seed=seed,
+                                       **kwargs)
+
+    adata.obs["phenograph"] = pd.Categorical(phenograph_out[0])
+    adata.uns["phenograph_features"] = features
+
+
+def get_cluster_info(adata, annotation="phenograph", features=None):
+    """
+    Retrieve information about clusters based on specific annotation.
+
+    Parameters
+    ----------
+    adata : anndata.AnnData
+        The AnnData object.
+    annotation : str, optional
+        Annotation/column in adata.obs for cluster info.
+    features : list of str, optional
+        Features (e.g., genes) for cluster metrics.
+        Defaults to all features in adata.var_names.
+
+    Returns
+    -------
+    pd.DataFrame
+        DataFrame with metrics for each cluster.
+    """
+
+    # Use utility functions for input validation
+    check_annotation(adata, annotations=annotation)
+
+    if features is None:
+        features = list(adata.var_names)
+    else:
+        check_feature(adata, features=features)
+
+    # Count cells in each cluster
+    cluster_counts = adata.obs[annotation].value_counts().reset_index()
+    cluster_counts.columns = ["Cluster", "Number of Cells"]
+
+    # Initialize DataFrame for cluster metrics
+    cluster_metrics = pd.DataFrame({"Cluster": cluster_counts["Cluster"]})
+
+    # Convert adata.X to DataFrame
+    adata_df = pd.DataFrame(adata.X, columns=adata.var_names)
+
+    # Add cluster annotation
+    adata_df[annotation] = adata.obs[annotation].values
+
+    # Calculate statistics for each feature in each cluster
+    for feature in features:
+        grouped = adata_df.groupby(annotation)[feature].agg(
+            ["mean", "std", "median",
+             lambda x: x.quantile(0),
+             lambda x: x.quantile(0.995)
+             ]).reset_index()
+        grouped.columns = [
+            f"{col}_{feature}" if col != annotation else "Cluster"
+            for col in grouped.columns
+        ]
+        cluster_metrics = cluster_metrics.merge(
+            grouped, on="Cluster", how="left"
+            )
+
+    # Merge cluster counts
+    cluster_metrics = pd.merge(
+        cluster_metrics, cluster_counts, on="Cluster", how="left"
+    )
+
+    return cluster_metrics
+
+
+def tsne(adata, layer=None, **kwargs):
+    """
+    Perform t-SNE transformation on specific layer information.
+
+    Parameters
+    ----------
+    adata : anndata.AnnData
+       The AnnData object.
+    layer : str
+        Layer for phenograph cluster calculation.
+    **kwargs
+        Parameters for scanpy.tl.tsne function.
+
+    Returns
+    -------
+    adata : anndata.AnnData
+        Updated AnnData object with t-SNE coordinates.
+    """
+    # If a layer is provided, it's transferred to 'obsm' for t-SNE computation
+    # in scanpy.tl.tsne, which defaults to using the 'X' data matrix if not.
+
+    if not isinstance(adata, anndata.AnnData):
+        raise ValueError("adata must be an AnnData object.")
+
+    if layer is not None:
+        if layer not in adata.layers:
+            raise ValueError(f"Layer '{layer}' not found in adata.layers.")
+
+        tsne_obsm_name = layer + "_tsne"
+        X_tsne = adata.to_df(layer=layer)
+        adata.obsm[tsne_obsm_name] = X_tsne
+    else:
+        tsne_obsm_name = None
+
+    sc.tl.tsne(adata, use_rep=tsne_obsm_name, random_state=7)
+
+    return adata
+
+
+def run_umap(
+        adata,
+        n_neighbors=75,
+        min_dist=0.1,
+        n_components=2,
+        metric='euclidean',
+        random_state=0,
+        transform_seed=42,
+        layer=None,
+        **kwargs
+):
+    """
+    Perform UMAP analysis on the specific layer of the AnnData object
+    or the default data.
+
+    Parameters
+    ----------
+    adata : AnnData
+        Annotated data matrix.
+    n_neighbors : int, default=75
+        Number of neighbors to consider when constructing the UMAP. This
+        influences the balance between preserving local and global structures
+        in the data.
+    min_dist : float, default=0.1
+        Minimum distance between points in the UMAP space. Controls how
+        tightly the embedding is allowed to compress points together.
+    n_components : int, default=2
+        Number of dimensions for embedding.
+    metric : str, optional
+        Metric to compute distances in high dimensional space.
+        Check `https://umap-learn.readthedocs.io/en/latest/api.html` for
+        options. The default is 'euclidean'.
+    random_state : int, default=0
+        Seed used by the random number generator(RNG) during UMAP fitting.
+    transform_seed : int, default=42
+        RNG seed during UMAP transformation.
+    layer : str, optional
+        Layer of AnnData object for UMAP. Defaults to `adata.X`.
+
+    Returns
+    -------
+    adata : anndata.AnnData
+        Updated AnnData object with UMAP coordinates stored in the `obsm`
+        attribute. The key for the UMAP embedding in `obsm` is "X_umap".
+    """
+
+    # Use utility function to check if the layer exists in adata.layers
+    if layer:
+        check_table(adata, tables=layer)
+
+    # Extract the data from the specified layer or the default data
+    if layer is not None:
+        data = adata.layers[layer]
+    else:
+        data = adata.X
+
+    # Convert data to pandas DataFrame for better memory handling
+    data = pd.DataFrame(data.astype(np.float32))
+
+    # Create and configure the UMAP model
+    umap_model = umap_lib.UMAP(
+        n_neighbors=n_neighbors,
+        min_dist=min_dist,
+        n_components=n_components,
+        metric=metric,
+        low_memory=True,
+        random_state=random_state,
+        transform_seed=transform_seed,
+        **kwargs
+    )
+
+    # Fit and transform the data with the UMAP model
+    embedding = umap_model.fit_transform(data)
+
+    # Store the UMAP coordinates back into the AnnData object under the
+    # 'X_umap' key, always
+    adata.obsm['X_umap'] = embedding
+
+    return adata
+
+
+def batch_normalize(adata, annotation, layer, method="median", log=False):
+    """
+    Adjust the features of every marker using a normalization method.
+
+    The normalization methods are summarized here:
+    https://www.ncbi.nlm.nih.gov/pmc/articles/PMC8723144/
+    Adds the normalized values in
+    `.layers[`layer`]`
+
+    Parameters
+    ----------
+    adata : anndata.AnnData
+         The AnnData object.
+
+    annotation: str
+        The name of the annotation in `adata` to define batches.
+
+    layer : str
+        The name of the new layer to add to the anndata object.
+
+    method : {"median", "Q50", "Q75}
+        The normlalization method to use.
+
+    log : bool, default False
+        If True, take the log2 of features before normalization.
+
+    """
+    allowed_methods = ["median", "Q50", "Q75"]
+    regions = adata.obs[annotation].unique().tolist()
+    original = adata.to_df()
+
+    if log:
+        original = np.log2(1+original)
+
+    if method == "median" or method == "Q50":
+        all_regions_quantile = original.quantile(q=0.5)
+    elif method == "Q75":
+        all_regions_quantile = original.quantile(q=0.75)
+    else:
+        raise Exception(
+            "Unsupported normalization {0}, allowed methods = {1]",
+            method, allowed_methods)
+
+    # Place holder for normalized dataframes per region
+    new_df_list = []
+    for region in regions:
+        region_cells = original[adata.obs[annotation] == region]
+
+        if method == "median":
+            region_median = region_cells.quantile(q=0.5)
+            new_features = region_cells + \
+                (all_regions_quantile - region_median)
+
+        if method == "Q50":
+            region_median = region_cells.quantile(q=0.5)
+            new_features = (region_cells
+                            * all_regions_quantile
+                            / region_median)
+
+        if method == "Q75":
+            region_75quantile = region_cells.quantile(q=0.75)
+            new_features = (region_cells
+                            * all_regions_quantile
+                            / region_75quantile)
+
+        new_df_list.append(new_features)
+
+    new_df = pd.concat(new_df_list)
+    adata.layers[layer] = new_df
+
+
+def rename_annotations(adata, src_annotation, dest_annotation, mappings):
+    """
+    Rename labels in a given annotation in an AnnData object based on a
+    provided dictionary. This function modifies the adata object in-place
+    and creates a new annotation column.
+
+    Parameters
+    ----------
+    adata : anndata.AnnData
+        The AnnData object.
+    src_annotation : str
+        Name of the column in adata.obs containing the original
+        labels of the source annotation.
+    dest_annotation : str
+        The name of the new column to be created in the AnnData object
+        containing the renamed labels.
+    mappings : dict
+        A dictionary mapping the original annotation labels to
+        the new labels.
+
+    Examples
+    --------
+    >>> adata = your_anndata_object
+    >>> src_annotation = "phenograph"
+    >>> mappings = {
+    ...     "0": "group_8",
+    ...     "1": "group_2",
+    ...     "2": "group_6",
+    ...     # ...
+    ...     "37": "group_5",
+    ... }
+    >>> dest_annotation = "renamed_annotations"
+    >>> adata = rename_annotations(
+    ...     adata, src_annotation, dest_annotation, mappings)
+    """
+
+    # Use utility functions for input validation
+    check_annotation(adata, annotations=src_annotation)
+
+    # Inform the user about the data type of the original column
+    original_dtype = adata.obs[src_annotation].dtype
+    print(f"The data type of the original column '{src_annotation}' is "
+          f"{original_dtype}.")
+
+    # Convert the keys in mappings to the same data type as the unique values
+    unique_values = adata.obs[src_annotation].unique()
+    mappings = {
+        type(unique_values[0])(key): value for key, value in mappings.items()
+    }
+
+    # Identify and handle unmapped labels
+    missing_mappings = [
+        key for key in unique_values if key not in mappings.keys()
+    ]
+
+    if missing_mappings:
+        warnings.warn(
+            f"Missing mappings for the following labels: {missing_mappings}. "
+            f"They will be set to NaN in the '{dest_annotation}' column."
+        )
+        for missing in missing_mappings:
+            mappings[missing] = np.nan  # Assign NaN for missing mappings
+
+    # Create a new column based on the mappings
+    adata.obs[dest_annotation] = (
+        adata.obs[src_annotation].map(mappings).astype("category")
+    )
+
+
+def normalize_features(
+    adata: anndata,
+    low_quantile: float = 0.02,
+    high_quantile: float = 0.98,
+    interpolation: str = "nearest",
+    input_layer: str = None,
+    new_layer_name: str = "normalized_feature",
+    overwrite: bool = True
+):
+
+    """
+    Normalize the features stored in an AnnData object.
+    Any entry lower than the value corresponding to low_quantile of the column
+    will be assigned a value of 0, and entry that are greater than
+    high_quantile value will be assigned as 1. Other entries will be normalized
+    with (values - quantile min)/(quantile max - quantile min).
+    Resulting column will have value ranged between [0, 1].
+
+    Parameters
+    ----------
+    adata : anndata.AnnData
+        An AnnData object containing the data to be normalized.
+
+    low_quantile : float, optional (default: 0.02)
+        The lower quantile to use for normalization. Determines the
+        minimum value after normalization.
+        Must be a positive float between [0,1).
+
+    high_quantile : float, optional (default: 0.02)
+        The higher quantile to use for normalization. Determines the
+        maximum value after normalization.
+        Must be a positive float between (0,1].
+
+    interpolation : str, optional (default: "nearest")
+        The interpolation method to use when selecting the value for
+        low and high quantile. Values can be "nearest" or "linear"
+
+    input_layer : str, optional (default: None)
+        The name of the layer in the AnnData object to be normalized.
+        If None, the function will use the default data layer.
+
+    new_layer_name : str, optional (default: "normalized_feature")
+        The name of the new layer where the normalized features
+        will be stored in the AnnData object.
+
+    overwrite: bool, optional (default: True)
+        If the new layer name exists in the anndata object,
+        the function will defaultly overwrite the existing table unless
+        'overwrite' is False
+
+    Returns
+    -------
+    quantiles : pandas.DataFrame
+        A DataFrame containing the quantile values calculated for every
+        feature. The DataFrame has columns representing the features and rows
+        representing the quantile values.
+ """
+
+    # Perform error checks for anndata object:
+    check_table(adata, input_layer, should_exist=True)
+
+    if not overwrite:
+        check_table(adata, new_layer_name, should_exist=False)
+
+    if not isinstance(high_quantile, (int, float)):
+        raise TypeError("The high quantile should a numeric values, "
+                        f"currently get {str(type(high_quantile))}")
+
+    if not isinstance(low_quantile, (int, float)):
+        raise TypeError("The low quantile should a numeric values, "
+                        f"currently get {str(type(low_quantile))}")
+
+    if low_quantile < high_quantile:
+        if high_quantile <= 0 or high_quantile > 1:
+            raise ValueError("The high quantile value should be within"
+                             f"(0, 1], current value: {high_quantile}")
+        if low_quantile < 0 or low_quantile >= 1:
+            raise ValueError("The low quantile value should be within"
+                             f"[0, 1), current value: {low_quantile}")
+    else:
+        raise ValueError("The low quantile shoud be smaller than"
+                         "the high quantile, currently value is:\n"
+                         f"low quantile: {low_quantile}\n"
+                         f"high quantile: {high_quantile}")
+
+    if interpolation not in ["nearest", "linear"]:
+        raise ValueError("interpolation must be either 'nearest' or 'linear'"
+                         f"passed value is:{interpolation}")
+
+    dataframe = adata.to_df(layer=input_layer)
+
+    # Calculate low and high quantiles
+    quantiles = dataframe.quantile([low_quantile, high_quantile],
+                                   interpolation=interpolation)
+
+    for column in dataframe.columns:
+        # low quantile value
+        qmin = quantiles.loc[low_quantile, column]
+
+        # high quantile value
+        qmax = quantiles.loc[high_quantile, column]
+
+        # Scale column values
+        if qmax != 0:
+            dataframe[column] = dataframe[column].apply(
+                lambda x: 0 if x < qmin else (
+                    1 if x > qmax else (x - qmin) / (qmax - qmin)
+                )
+            )
+
+    # Append normalized feature to the anndata object
+    adata.layers[new_layer_name] = dataframe
+
+    return quantiles
+
+
+def arcsinh_transformation(adata, input_layer=None, co_factor=None,
+                           percentile=20, output_layer="arcsinh"):
+    """
+    Apply arcsinh transformation using a co-factor.
+
+    The co-factor is determined either by the given percentile of each
+    biomarker (feature-wise) or a provided fixed number. The function computes
+    the co-factor for each biomarker individually, considering its unique
+    range of expression levels. This ensures that each biomarker is scaled
+    based on its inherent distribution, which is particularly important when
+    dealing with datasets where features have a wide range of values.
+
+    Parameters
+    ----------
+    adata : anndata.AnnData
+        The AnnData object containing the data to transform.
+    input_layer : str, optional
+        The name of the layer in the AnnData object to transform.
+        If None, the main data matrix .X is used.
+    co_factor : float, optional
+        A fixed positive number to use as a co-factor for the transformation.
+        If provided, it takes precedence over the percentile argument.
+    percentile : int, default=20
+        The percentile to determine the co-factor if co_factor is not provided.
+        The percentile is computed for each feature (column) individually.
+    output_layer : str, default="arcsinh"
+        Name of the layer to put the transformed results. If it already exists,
+        it will be overwritten with a warning.
+
+    Returns
+    -------
+    adata : anndata.AnnData
+        The AnnData object with the transformed data stored in the specified
+        output_layer.
+    """
+
+    # Check if the provided input_layer exists in the AnnData object
+    if input_layer:
+        check_table(adata, tables=input_layer)
+        data_to_transform = adata.layers[input_layer]
+    else:
+        data_to_transform = adata.X
+
+    # Validate input parameters
+    if co_factor and co_factor <= 0:
+        raise ValueError("Co_factor should be a positive value.")
+
+    if not (0 <= percentile <= 100):
+        raise ValueError("Percentile should be between 0 and 100.")
+
+    # Determine the co-factor
+    if co_factor:
+        factor = co_factor
+    else:
+        # Handle sparse matrix
+        if issparse(data_to_transform):
+            data_to_transform = data_to_transform.toarray()
+        # Compute the percentiles per column (feature-wise)
+        factor = np.percentile(data_to_transform, percentile, axis=0)
+        # Check for zero values in factor and replace them to avoid division
+        # by zero
+        factor[factor == 0] = 1e-10
+
+    # Apply the arcsinh transformation using the co-factor
+    transformed_data = np.arcsinh(data_to_transform / factor)
+
+    # Check if output_layer already exists and issue a warning if it does
+    if output_layer in adata.layers:
+        logging.warning(
+            f"Layer '{output_layer}' already exists. It will be overwritten "
+            "with the new transformed data."
+        )
+
+    # Store the transformed data in the specified output_layer
+    adata.layers[output_layer] = transformed_data
+
+    return adata
+
+
+def z_score_normalization(adata, layer=None):
+    """
+    Compute z-scores for the provided AnnData object.
+
+    Parameters
+    ----------
+    adata : anndata.AnnData
+        The AnnData object containing the data to normalize.
+    layer : str, optional
+        The name of the layer in the AnnData object to normalize.
+        If None, the main data matrix .X is used.
+
+    Returns
+    -------
+    adata : anndata.AnnData
+        The AnnData object with a new layer 'z_scores' containing the computed
+        z-scores.
+    """
+
+    # Check if the provided layer exists in the AnnData object
+    if layer:
+        check_table(adata, tables=layer)
+        data_to_normalize = adata.layers[layer]
+    else:
+        data_to_normalize = adata.X
+
+    # Compute z-scores using scipy.stats.zscore
+    z_scores = stats.zscore(data_to_normalize, axis=0, nan_policy='omit')
+
+    # Store the computed z-scores in the 'z_scores' layer
+    adata.layers['z_scores'] = z_scores
+
+    return adata